--- conflicted
+++ resolved
@@ -21,7 +21,6 @@
 	)
 endif()
 
-<<<<<<< HEAD
 # install library
 install(
 	TARGETS
@@ -31,9 +30,3 @@
 	ARCHIVE DESTINATION lib
 	BUNDLE DESTINATION lib
 )
-
-=======
-install( TARGETS SFCGAL DESTINATION lib )
->>>>>>> d7e982ff
-
-
