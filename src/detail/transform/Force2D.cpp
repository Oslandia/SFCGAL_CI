--- conflicted
+++ resolved
@@ -31,16 +31,10 @@
 void Force2D::transform( Point& p )
 {
     if ( ! p.isEmpty() && p.is3D() ) {
-<<<<<<< HEAD
-        //TODO coordinate visitor
-        Kernel::Point_2 p2d = p.toPoint_2<Kernel>();
-        p = Point( p2d.x(), p2d.y() );
-=======
         Point pt( p.x(), p.y() );
         if ( p.isMeasured() )
             pt.setM( p.m() );
         p = pt;
->>>>>>> 4bed1aee
     }
 }
 
