/**
 *   SFCGAL
 *
 *   Copyright (C) 2012-2013 Oslandia <infos@oslandia.com>
 *   Copyright (C) 2012-2013 IGN (http://www.ign.fr)
 *
 *   This library is free software; you can redistribute it and/or
 *   modify it under the terms of the GNU Library General Public
 *   License as published by the Free Software Foundation; either
 *   version 2 of the License, or (at your option) any later version.
 *
 *   This library is distributed in the hope that it will be useful,
 *   but WITHOUT ANY WARRANTY; without even the implied warranty of
 *   MERCHANTABILITY or FITNESS FOR A PARTICULAR PURPOSE.  See the GNU
 *   Library General Public License for more details.

 *   You should have received a copy of the GNU Library General Public
 *   License along with this library; if not, see <http://www.gnu.org/licenses/>.
 */

#include <SFCGAL/detail/transform/ForceZ.h>
#include <SFCGAL/Point.h>


namespace SFCGAL {
namespace transform {

///
///
///
ForceZ::ForceZ( const Kernel::FT& defaultZ ):
    _defaultZ( defaultZ )
{

}

///
///
///
void ForceZ::transform( Point& p )
{
    if ( ! p.isEmpty() && ! p.is3D() ) {
<<<<<<< HEAD
        //TODO coordinate visitor
        Kernel::Point_2 p2d = p.toPoint_2<Kernel>();
        p = Point( p2d.x(), p2d.y(), _defaultZ );
=======
        Point pt( p.x(), p.y(), _defaultZ );
        if ( p.isMeasured() )
            pt.setM( p.m() );
        p = pt;
>>>>>>> 4bed1aee
    }
}


}//transform
}//SFCGAL


<|MERGE_RESOLUTION|>--- conflicted
+++ resolved
@@ -40,16 +40,10 @@
 void ForceZ::transform( Point& p )
 {
     if ( ! p.isEmpty() && ! p.is3D() ) {
-<<<<<<< HEAD
-        //TODO coordinate visitor
-        Kernel::Point_2 p2d = p.toPoint_2<Kernel>();
-        p = Point( p2d.x(), p2d.y(), _defaultZ );
-=======
         Point pt( p.x(), p.y(), _defaultZ );
         if ( p.isMeasured() )
             pt.setM( p.m() );
         p = pt;
->>>>>>> 4bed1aee
     }
 }
 
