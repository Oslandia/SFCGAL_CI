/**
 *   SFCGAL
 *
 *   Copyright (C) 2012-2013 Oslandia <infos@oslandia.com>
 *   Copyright (C) 2012-2013 IGN (http://www.ign.fr)
 *
 *   This program is free software: you can redistribute it and/or modify
 *   it under the terms of the GNU General Public License as published by
 *   the Free Software Foundation, either version 3 of the License, or
 *   (at your option) any later version.
 *
 *   This program is distributed in the hope that it will be useful,
 *   but WITHOUT ANY WARRANTY; without even the implied warranty of
 *   MERCHANTABILITY or FITNESS FOR A PARTICULAR PURPOSE.  See the
 *   GNU General Public License for more details.
 *
 *   You should have received a copy of the GNU General Public License
 *   along with this program.  If not, see <http://www.gnu.org/licenses/>.
 *
 */
#include <SFCGAL/Geometry.h>

#include <SFCGAL/Point.h>
#include <SFCGAL/GeometryVisitor.h>
#include <SFCGAL/detail/io/WktWriter.h>
#include <SFCGAL/detail/GetPointsVisitor.h>

#include <SFCGAL/algorithm/BoundaryVisitor.h>
#include <SFCGAL/algorithm/distance.h>
#include <SFCGAL/algorithm/distance3d.h>

#include <SFCGAL/detail/EnvelopeVisitor.h>

#include <SFCGAL/detail/transform/RoundTransform.h>

#include <SFCGAL/Kernel.h>

namespace SFCGAL {

///
///
///
Geometry::~Geometry()
{

}


///
///
///
std::string Geometry::asText( const int & numDecimals ) const
{
	std::ostringstream oss;
	if ( numDecimals >= 0 ){
		oss << std::fixed ;
		oss.precision( numDecimals );
	}
	detail::io::WktWriter writer( oss );
	bool exact = false;
	if ( numDecimals == -1 ) {
		exact = true;
	}
	writer.write( *this, exact );
	return oss.str();
}

///
///
///
Envelope   Geometry::envelope() const
{
	Envelope box ;
	detail::EnvelopeVisitor envelopeVisitor( box );
	accept(envelopeVisitor);
	return box ;
}

///
///
///
std::auto_ptr< Geometry > Geometry::boundary() const
{
	algorithm::BoundaryVisitor visitor ;
	accept(visitor);
	return std::auto_ptr< Geometry >( visitor.releaseBoundary() ) ;
}


///
///
///
double Geometry::distance( const Geometry & other ) const
{
	return algorithm::distance( *this, other ) ;
}

///
///
///
double Geometry::distance3D( const Geometry & other ) const
{
	return algorithm::distance3D( *this, other ) ;
}

///
///
///
void Geometry::round( const long & scale )
{
	transform::RoundTransform roundTransform( scale );
	accept( roundTransform ) ;
}

///
///
///
size_t Geometry::numGeometries() const
{
	return 1 ;
}

///
///
///
const Geometry  &  Geometry::geometryN( size_t const& n ) const
{
	BOOST_ASSERT( n == 0 ); (void)n;
	return *this ;
}

///
///
///
Geometry &  Geometry::geometryN( size_t const& n )
{
	BOOST_ASSERT( n == 0 ); (void)n;
	return *this ;
}


///
///
///
Geometry::Geometry()
{

}

///
///
///
<<<<<<< HEAD
Geometry::Geometry( Geometry const& /*other*/ )
=======
Geometry::Geometry( Geometry const& )
>>>>>>> 21fd4136
{

}

///
/// Function used to compare geometries
/// FIXME
/// Since we do not have (yet) a real "equals" operator, we only compare points coordinates
bool operator == ( const Geometry& ga, const Geometry& gb )
{
	if ( ga.geometryTypeId() != gb.geometryTypeId() ) {
		return false;
	}
	detail::GetPointsVisitor get_points_a, get_points_b;
	ga.accept( get_points_a );
	gb.accept( get_points_b );
	
	if ( get_points_a.points.size() != get_points_b.points.size() )
		return false;
	
	for ( size_t i = 0; i < get_points_a.points.size(); ++i ) {
		bool found = false;
		for ( size_t j = 0; j < get_points_b.points.size(); ++j ) {
			const Point& pta = *(get_points_a.points[i]);
			const Point& ptb = *(get_points_b.points[j]);
			if ( pta == ptb ) {
				found = true;
				break;
			}
		}
		if (! found) {
			return false;
		}
	}
	return true;
}

}//SFCGAL
<|MERGE_RESOLUTION|>--- conflicted
+++ resolved
@@ -150,11 +150,7 @@
 ///
 ///
 ///
-<<<<<<< HEAD
-Geometry::Geometry( Geometry const& /*other*/ )
-=======
 Geometry::Geometry( Geometry const& )
->>>>>>> 21fd4136
 {
 
 }
