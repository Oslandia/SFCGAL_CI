#include <iostream>

#include <SFCGAL/tools/Log.h>

<<<<<<< HEAD
namespace SFCGAL
{
	LogSink::LogSink( std::ostream& str ) :
		str_(str),
		autoflush_( true ) {}
	
	std::streamsize LogSink::write(const char* s, std::streamsize n)
	{
		if ( autoflush_ ) {
			str_.write( s, n );
		}
		return n;
	}
	
	void LogSink::autoflush( bool state )
	{
		if ( state == true ) {
			flush();
		}
		autoflush_ = state;
	}
	
	void LogSink::flush()
	{
		str_.write( buffer_.c_str(), buffer_.size() );
		buffer_.clear();
		str_.flush();
	}
	
	std::string& LogSink::buffer()
	{
		return buffer_;
	}
	
	SFCGAL::Log& Logger::get()
	{
		static Log log( std::cout );
		return log;
	}

}
=======
#include <boost/date_time.hpp>


namespace SFCGAL {

///
///
///
Logger::~Logger()
{

}

///
///
///
Logger* Logger::get()
{
	static Logger log;
	return &log;
}

///
///
///
void Logger::log(
	const Level & level,
	const boost::format& message,
	const std::string & filename,
	const int & lineNumber
)
{
	log( level, message.str(), filename, lineNumber );
}

///
///
///
void Logger::log(
	const Level & level,
	const std::string& message,
	const std::string & filename,
	const int & lineNumber
)
{
	using namespace boost::posix_time;

	if ( level < _logLevel ){
		return ;
	}

	ptime now = second_clock::local_time();
	std::cout << to_iso_string(now) << ":" ;

	if ( _displayFilePosition && ! filename.empty() ){
		std::cout << filename << ":" ;
	}
	if ( _displayFilePosition && lineNumber >= 0 ){
		std::cout << lineNumber <<  ":" ;
	}
	std::cout << message << std::endl ;

	if ( _autoflush ){
		flush();
	}
}


///
///
///
void Logger::flush()
{
	std::cout.flush() ;
}

///
///
///
void Logger::setAutoflush( bool autoflush )
{
	_autoflush = autoflush ;
}

///
///
///
const Logger::Level & Logger::logLevel() const
{
	return _logLevel ;
}

///
///
///
void Logger::setLogLevel( const Level & logLevel )
{
	_logLevel = logLevel ;
}

///
///
///
Logger::Logger():
	_logLevel( Warning ),
	_autoflush(true),
	_displayFilePosition(false)
{

}


}//SFCGAL


>>>>>>> 8b1d121d
<|MERGE_RESOLUTION|>--- conflicted
+++ resolved
@@ -1,52 +1,46 @@
 #include <iostream>
+#include <boost/date_time.hpp>
 
 #include <SFCGAL/tools/Log.h>
 
-<<<<<<< HEAD
-namespace SFCGAL
-{
-	LogSink::LogSink( std::ostream& str ) :
-		str_(str),
-		autoflush_( true ) {}
+// namespace SFCGAL
+// {
+// 	LogSink::LogSink( std::ostream& str ) :
+// 		str_(str),
+// 		autoflush_( true ) {}
 	
-	std::streamsize LogSink::write(const char* s, std::streamsize n)
-	{
-		if ( autoflush_ ) {
-			str_.write( s, n );
-		}
-		return n;
-	}
+// 	std::streamsize LogSink::write(const char* s, std::streamsize n)
+// 	{
+// 		if ( autoflush_ ) {
+// 			str_.write( s, n );
+// 		}
+// 		return n;
+// 	}
 	
-	void LogSink::autoflush( bool state )
-	{
-		if ( state == true ) {
-			flush();
-		}
-		autoflush_ = state;
-	}
+// 	void LogSink::autoflush( bool state )
+// 	{
+// 		if ( state == true ) {
+// 			flush();
+// 		}
+// 		autoflush_ = state;
+// 	}
 	
-	void LogSink::flush()
-	{
-		str_.write( buffer_.c_str(), buffer_.size() );
-		buffer_.clear();
-		str_.flush();
-	}
+// 	void LogSink::flush()
+// 	{
+// 		str_.write( buffer_.c_str(), buffer_.size() );
+// 		buffer_.clear();
+// 		str_.flush();
+// 	}
 	
-	std::string& LogSink::buffer()
-	{
-		return buffer_;
-	}
+// 	std::string& LogSink::buffer()
+// 	{
+// 		return buffer_;
+// 	}
 	
-	SFCGAL::Log& Logger::get()
-	{
-		static Log log( std::cout );
-		return log;
-	}
-
-}
-=======
-#include <boost/date_time.hpp>
-
+// 	SFCGAL::Log& Logger::get()
+// 	{
+// 		static Log log( std::cout );
+// 		return log;
 
 namespace SFCGAL {
 
@@ -110,6 +104,7 @@
 	if ( _autoflush ){
 		flush();
 	}
+
 }
 
 
@@ -160,4 +155,3 @@
 }//SFCGAL
 
 
->>>>>>> 8b1d121d
