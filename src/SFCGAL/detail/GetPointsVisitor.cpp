#include <SFCGAL/detail/GetPointsVisitor.h>
#include <SFCGAL/all.h>


namespace SFCGAL {
namespace detail {

///
///
///
void GetPointsVisitor::visit( const Point & g )
{
	points.push_back( &g );
}

///
///
///
void GetPointsVisitor::visit( const LineString & g )
{
	for ( size_t i = 0; i < g.numPoints(); i++ ){
		visit(g.pointN(i));
	}
}

///
///
///
void GetPointsVisitor::visit( const Polygon & g )
{
	for ( size_t i = 0; i < g.numRings(); i++ ){
		visit( g.ringN(i) );
	}
}

///
///
///
void GetPointsVisitor::visit( const Triangle & g )
{
	visit( g.vertex(0) );
	visit( g.vertex(1) );
	visit( g.vertex(2) );
}

///
///
///
void GetPointsVisitor::visit( const Solid & g )
{
	for ( size_t i = 0; i < g.numShells(); i++ ){
		visit( g.shellN(i) );
	}
}

///
///
///
void GetPointsVisitor::visit( const MultiPoint & g )
{
	for ( size_t i = 0; i < g.numGeometries(); i++ ){
		visit( g.pointN(i) );
	}
}

///
///
///
void GetPointsVisitor::visit( const MultiLineString & g )
{
	for ( size_t i = 0; i < g.numGeometries(); i++ ){
		visit( g.lineStringN(i) );
	}
}

///
///
///
void GetPointsVisitor::visit( const MultiPolygon & g )
{
	for ( size_t i = 0; i < g.numGeometries(); i++ ){
		visit( g.polygonN(i) );
	}
}

///
///
///
<<<<<<< HEAD
void GetPointsVisitor::visit( const GeometryCollection & g )
=======
void GetPointsVisitor::visit( MultiSolid & g )
{
	for ( size_t i = 0; i < g.numGeometries(); i++ ){
		visit( g.solidN(i) );
	}
}

///
///
///
void GetPointsVisitor::visit( GeometryCollection & g )
>>>>>>> 8b1d121d
{
	for ( size_t i = 0; i < g.numGeometries(); i++ ){
		g.geometryN(i).accept(*this);
	}
}

///
///
///
void GetPointsVisitor::visit( const PolyhedralSurface & g )
{
	for ( size_t i = 0; i < g.numPolygons(); i++ ){
		visit(g.polygonN(i));
	}
}

///
///
///
void GetPointsVisitor::visit( const TriangulatedSurface & g )
{
	for ( size_t i = 0; i < g.numTriangles(); i++ ){
		visit(g.triangleN(i));
	}
}



}//detail
}//SFCGAL<|MERGE_RESOLUTION|>--- conflicted
+++ resolved
@@ -86,10 +86,7 @@
 ///
 ///
 ///
-<<<<<<< HEAD
-void GetPointsVisitor::visit( const GeometryCollection & g )
-=======
-void GetPointsVisitor::visit( MultiSolid & g )
+void GetPointsVisitor::visit( const MultiSolid & g )
 {
 	for ( size_t i = 0; i < g.numGeometries(); i++ ){
 		visit( g.solidN(i) );
@@ -99,8 +96,7 @@
 ///
 ///
 ///
-void GetPointsVisitor::visit( GeometryCollection & g )
->>>>>>> 8b1d121d
+void GetPointsVisitor::visit( const GeometryCollection & g )
 {
 	for ( size_t i = 0; i < g.numGeometries(); i++ ){
 		g.geometryN(i).accept(*this);
