--- conflicted
+++ resolved
@@ -25,7 +25,6 @@
 ///
 ///
 ///
-<<<<<<< HEAD
 double area2D( const Geometry & g )
 {
 	switch ( g.geometryTypeId() ){
@@ -42,6 +41,7 @@
 	case TYPE_LINESTRING:
 	case TYPE_MULTIPOINT:
 	case TYPE_MULTILINESTRING:
+	case TYPE_MULTISOLID:
 	case TYPE_SOLID:
 		BOOST_THROW_EXCEPTION(
 			Exception(
@@ -55,8 +55,6 @@
 ///
 ///
 ///
-=======
->>>>>>> 8b1d121d
 double area3D( const Geometry & g )
 {
 	switch ( g.geometryTypeId() ){
