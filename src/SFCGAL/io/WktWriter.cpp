--- conflicted
+++ resolved
@@ -67,21 +67,11 @@
 ///
 ///
 ///
-<<<<<<< HEAD
-void WktWriter::write( const Coordinate & g, bool is3D )
-{
-	size_t s = is3D ? 3 : 2;
-	for ( size_t i = 0; i < s; i++ ){
-		if ( i != 0 )
-			_s << " ";
-		_s << g[i] ;
-=======
 void WktWriter::writeCoordinate( const Point& g )
 {
 	_s << g.x() << " " << g.y() ;
 	if ( g.is3D() ){
 		_s << " " << g.z() ;
->>>>>>> 05f117a7
 	}
 }
 
@@ -104,11 +94,7 @@
 void WktWriter::writeInner( const Point & g )
 {
 	_s << "(";
-<<<<<<< HEAD
-	write( g.coordinates(), g.is3D() );
-=======
 	writeCoordinate( g );
->>>>>>> 05f117a7
 	_s << ")";
 }
 
@@ -135,11 +121,7 @@
 		if ( i != 0 )
 			_s << ",";
 
-<<<<<<< HEAD
-		write( g.pointN(i).coordinates(), g.pointN(i).is3D() );
-=======
 		writeCoordinate( g.pointN(i) );
->>>>>>> 05f117a7
 	}
 	_s << ")";
 }
@@ -276,11 +258,7 @@
 		if ( i != 0 ){
 			_s << "," ;
 		}
-<<<<<<< HEAD
-		write( g.vertex(i).coordinates(), g.vertex(i).is3D() );
-=======
 		writeCoordinate( g.vertex(i) );
->>>>>>> 05f117a7
 	}
 	_s << ")";
 	_s << ")";
