/**
 *   SFCGAL
 *
 *   Copyright (C) 2012-2013 Oslandia <infos@oslandia.com>
 *   Copyright (C) 2012-2013 IGN (http://www.ign.fr)
 *
 *   This program is free software: you can redistribute it and/or modify
 *   it under the terms of the GNU General Public License as published by
 *   the Free Software Foundation, either version 3 of the License, or
 *   (at your option) any later version.
 *
 *   This program is distributed in the hope that it will be useful,
 *   but WITHOUT ANY WARRANTY; without even the implied warranty of
 *   MERCHANTABILITY or FITNESS FOR A PARTICULAR PURPOSE.  See the
 *   GNU General Public License for more details.
 *
 *   You should have received a copy of the GNU General Public License
 *   along with this program.  If not, see <http://www.gnu.org/licenses/>.
 *
 */
#include <boost/test/unit_test.hpp>

#include <cmath>

#include <SFCGAL/all.h>
#include <SFCGAL/GeometryVisitor.h>


using namespace SFCGAL ;

// always after CGAL
using namespace boost::unit_test ;

/**
 * get type from Geometry
 */
class DemoVisitorGetType : public ConstGeometryVisitor {
public:

<<<<<<< HEAD
	virtual void visit( const Point & /*g*/ ) {
		type = "Point";
	}
	virtual void visit( const LineString & /*g*/ ) {
		type = "LineString";
	}
	virtual void visit( const Polygon & /*g*/ ) {
		type = "Polygon";
	}
	virtual void visit( const Triangle & /*g*/ ) {
		type = "Triangle";
	}
	virtual void visit( const Solid & /*g*/ ) {
		type = "Solid";
	}
	virtual void visit( const MultiPoint & /*g*/ ) {
		type = "MultiPoint";
	}
	virtual void visit( const MultiLineString & /*g*/ ){
		type = "MultiLineString";
	}
	virtual void visit( const MultiPolygon & /*g*/ ){
		type = "MultiPolygon";
	}
	virtual void visit( const MultiSolid & /*g*/ ){
		type = "MultiSolid";
	}

	virtual void visit( const GeometryCollection & /*g*/ ){
		type = "GeometryCollection";
	}

	virtual void visit( const PolyhedralSurface & /*g*/ ) {
		type = "PolyhedralSurface";
	}

	virtual void visit( const TriangulatedSurface & /*g*/ ) {
=======
	virtual void visit( const Point & ) {
		type = "Point";
	}
	virtual void visit( const LineString & ) {
		type = "LineString";
	}
	virtual void visit( const Polygon & ) {
		type = "Polygon";
	}
	virtual void visit( const Triangle & ) {
		type = "Triangle";
	}
	virtual void visit( const Solid & ) {
		type = "Solid";
	}
	virtual void visit( const MultiPoint & ) {
		type = "MultiPoint";
	}
	virtual void visit( const MultiLineString & ){
		type = "MultiLineString";
	}
	virtual void visit( const MultiPolygon & ){
		type = "MultiPolygon";
	}
	virtual void visit( const MultiSolid & ){
		type = "MultiSolid";
	}

	virtual void visit( const GeometryCollection & ){
		type = "GeometryCollection";
	}

	virtual void visit( const PolyhedralSurface & ) {
		type = "PolyhedralSurface";
	}

	virtual void visit( const TriangulatedSurface & ) {
>>>>>>> 21fd4136
		type = "TriangulatedSurface";
	}

public:
	std::string type ;
};


template < typename T >
std::string getTypeWithVisitor(){
	std::auto_ptr< Geometry > geometry( new T() );
	DemoVisitorGetType visitor;
	geometry->accept( visitor );
	return visitor.type ;
}



/*
 * base checks (mainly for compilation issues)
 */
BOOST_AUTO_TEST_SUITE( SFCGAL_GeometryVisitorTest )

BOOST_AUTO_TEST_CASE( testVisitPoint ){
	BOOST_CHECK_EQUAL( getTypeWithVisitor< Point >(), "Point" );
}
BOOST_AUTO_TEST_CASE( testVisitLineString ){
	BOOST_CHECK_EQUAL( getTypeWithVisitor< LineString >(), "LineString" );
}
BOOST_AUTO_TEST_CASE( testVisitPolygon ){
	BOOST_CHECK_EQUAL( getTypeWithVisitor< Polygon >(), "Polygon" );
}
BOOST_AUTO_TEST_CASE( testVisitTriangle ){
	BOOST_CHECK_EQUAL( getTypeWithVisitor< Triangle >(), "Triangle" );
}

BOOST_AUTO_TEST_CASE( testVisitMultiPoint ){
	BOOST_CHECK_EQUAL( getTypeWithVisitor< MultiPoint >(), "MultiPoint" );
}
BOOST_AUTO_TEST_CASE( testVisitMultiLineString ){
	BOOST_CHECK_EQUAL( getTypeWithVisitor< MultiLineString >(), "MultiLineString" );
}
BOOST_AUTO_TEST_CASE( testVisitMultiPolygon ){
	BOOST_CHECK_EQUAL( getTypeWithVisitor< MultiPolygon >(), "MultiPolygon" );
}
BOOST_AUTO_TEST_CASE( testVisitMultiSolid ){
	BOOST_CHECK_EQUAL( getTypeWithVisitor< MultiSolid >(), "MultiSolid" );
}
BOOST_AUTO_TEST_CASE( testVisitGeometryCollection ){
	BOOST_CHECK_EQUAL( getTypeWithVisitor< GeometryCollection >(), "GeometryCollection" );
}

BOOST_AUTO_TEST_CASE( testVisitTriangulatedSurface ){
	BOOST_CHECK_EQUAL( getTypeWithVisitor< TriangulatedSurface >(), "TriangulatedSurface" );
}

BOOST_AUTO_TEST_CASE( testVisitPolyhedralSurface ){
	BOOST_CHECK_EQUAL( getTypeWithVisitor< PolyhedralSurface >(), "PolyhedralSurface" );
}

BOOST_AUTO_TEST_CASE( testVisitSolid ){
	BOOST_CHECK_EQUAL( getTypeWithVisitor< Solid >(), "Solid" );
}


BOOST_AUTO_TEST_SUITE_END()
<|MERGE_RESOLUTION|>--- conflicted
+++ resolved
@@ -37,45 +37,6 @@
 class DemoVisitorGetType : public ConstGeometryVisitor {
 public:
 
-<<<<<<< HEAD
-	virtual void visit( const Point & /*g*/ ) {
-		type = "Point";
-	}
-	virtual void visit( const LineString & /*g*/ ) {
-		type = "LineString";
-	}
-	virtual void visit( const Polygon & /*g*/ ) {
-		type = "Polygon";
-	}
-	virtual void visit( const Triangle & /*g*/ ) {
-		type = "Triangle";
-	}
-	virtual void visit( const Solid & /*g*/ ) {
-		type = "Solid";
-	}
-	virtual void visit( const MultiPoint & /*g*/ ) {
-		type = "MultiPoint";
-	}
-	virtual void visit( const MultiLineString & /*g*/ ){
-		type = "MultiLineString";
-	}
-	virtual void visit( const MultiPolygon & /*g*/ ){
-		type = "MultiPolygon";
-	}
-	virtual void visit( const MultiSolid & /*g*/ ){
-		type = "MultiSolid";
-	}
-
-	virtual void visit( const GeometryCollection & /*g*/ ){
-		type = "GeometryCollection";
-	}
-
-	virtual void visit( const PolyhedralSurface & /*g*/ ) {
-		type = "PolyhedralSurface";
-	}
-
-	virtual void visit( const TriangulatedSurface & /*g*/ ) {
-=======
 	virtual void visit( const Point & ) {
 		type = "Point";
 	}
@@ -113,7 +74,6 @@
 	}
 
 	virtual void visit( const TriangulatedSurface & ) {
->>>>>>> 21fd4136
 		type = "TriangulatedSurface";
 	}
 
