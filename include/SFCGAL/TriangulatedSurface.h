/**
 *   SFCGAL
 *
 *   Copyright (C) 2012-2013 Oslandia <infos@oslandia.com>
 *   Copyright (C) 2012-2013 IGN (http://www.ign.fr)
 *
 *   This program is free software: you can redistribute it and/or modify
 *   it under the terms of the GNU General Public License as published by
 *   the Free Software Foundation, either version 3 of the License, or
 *   (at your option) any later version.
 *
 *   This program is distributed in the hope that it will be useful,
 *   but WITHOUT ANY WARRANTY; without even the implied warranty of
 *   MERCHANTABILITY or FITNESS FOR A PARTICULAR PURPOSE.  See the
 *   GNU General Public License for more details.
 *
 *   You should have received a copy of the GNU General Public License
 *   along with this program.  If not, see <http://www.gnu.org/licenses/>.
 *
 */
#ifndef _SFCGAL_TRIANGULATED_SURFACE_H_
#define _SFCGAL_TRIANGULATED_SURFACE_H_

#include <vector>
#include <set>
#include <boost/assert.hpp>
#include <boost/ptr_container/ptr_vector.hpp>
#include <boost/serialization/base_object.hpp>
#include <boost/ptr_container/serialize_ptr_vector.hpp>


#include <CGAL/Polyhedron_3.h>
#include <CGAL/Polyhedron_incremental_builder_3.h>

#include <SFCGAL/Exception.h>
#include <SFCGAL/Point.h>
#include <SFCGAL/Triangle.h>


namespace SFCGAL {

	/**
	 * A TriangulatedSurface in SFA modeled as a Triangle soup
<<<<<<< HEAD
	 *
=======
     * @ingroup public_api
	 * @todo template < size_t N >?
>>>>>>> f91495a6
	 * @todo do better than a "triangle soup" or add topological view?
	 *
	 * @warning CGAL::Triangulation_3 contains tetrahedron
	 */
	class SFCGAL_API TriangulatedSurface : public Surface {
	public:
		typedef boost::ptr_vector< Triangle >::iterator       iterator ;
		typedef boost::ptr_vector< Triangle >::const_iterator const_iterator ;

		/**
		 * Empty TriangulatedSurface constructor
		 */
		TriangulatedSurface() ;
		/**
		 * Constructor with a vector of triangles
		 */
		TriangulatedSurface( const std::vector< Triangle > & triangle ) ;
		/**
		 * Copy constructor
		 */
		TriangulatedSurface( TriangulatedSurface const& other ) ;
		/**
		 * assign operator
		 */
		TriangulatedSurface& operator = ( const TriangulatedSurface & other ) ;
		/**
		 * destructor
		 */
		~TriangulatedSurface() ;

		//-- SFCGAL::Geometry
		virtual TriangulatedSurface *   clone() const ;

		//-- SFCGAL::Geometry
		virtual std::string    geometryType() const ;
		//-- SFCGAL::Geometry
		virtual GeometryType   geometryTypeId() const ;
		//-- SFCGAL::Geometry
		virtual int            dimension() const ;
		//-- SFCGAL::Geometry
		virtual int            coordinateDimension() const ;
		//-- SFCGAL::Geometry
		virtual bool           isEmpty() const ;
		//-- SFCGAL::Geometry
		virtual bool           is3D() const ;
		//-- SFCGAL::Geometry
		virtual bool           isMeasured() const ;

		/**
		 * [SFA/OGC]Returns the number of points
		 * @deprecated see numGeometries()
		 */
		inline size_t             numTriangles() const { return _triangles.size(); }
		/**
		 * [SFA/OGC]Returns the n-th point
		 * @deprecated see geometryN()
		 */
		inline const Triangle  &  triangleN( size_t const& n ) const {
			BOOST_ASSERT( n < _triangles.size() );
			return _triangles[n];
		}
		/**
		 * [SFA/OGC]Returns the n-th point
		 * @deprecated see geometryN()
		 */
		inline Triangle &         triangleN( size_t const& n ) {
			BOOST_ASSERT( n < _triangles.size() );
			return _triangles[n];
		}
		/**
		* add a Triangle to the TriangulatedSurface
		*/
		inline void               addTriangle( const Triangle & triangle )
		{
			addTriangle( triangle.clone() );
		}
		/**
		* add a Triangle to the TriangulatedSurface
		*/
		inline void               addTriangle( Triangle * triangle )
		{
			_triangles.push_back( triangle );
		}
		/**
		 * add triangles from an other TriangulatedSurface
		 */
		void                      addTriangles( const TriangulatedSurface & other ) ;


		//-- SFCGAL::Geometry
		virtual size_t               numGeometries() const ;
		//-- SFCGAL::Geometry
		virtual const Triangle  &   geometryN( size_t const& n ) const ;
		//-- SFCGAL::Geometry
		virtual Triangle &           geometryN( size_t const& n ) ;


		//-- optimization

		void reserve( const size_t & n ) ;

		//-- iterators

		inline iterator       begin() {
			return _triangles.begin() ;
		}
		inline const_iterator begin() const {
			return _triangles.begin() ;
		}

		inline iterator       end() {
			return _triangles.end() ;
		}
		inline const_iterator end() const {
			return _triangles.end() ;
		}

		//-- visitors

		//-- SFCGAL::Geometry
		virtual void accept( GeometryVisitor & visitor ) ;
		//-- SFCGAL::Geometry
		virtual void accept( ConstGeometryVisitor & visitor ) const ;


		//-- helpers

		/**
		 * @brief Converts a TriangulatedSurface to a CGAL::Polyhedron_3
		 */
		template < typename K, typename Polyhedron >
		std::auto_ptr<Polyhedron> toPolyhedron_3() const;

		/**
		 * Serializer
		 */
		template <class Archive>
		void serialize( Archive& ar, const unsigned int version )
		{
			ar & boost::serialization::base_object<Geometry>(*this);
			ar & _triangles;
		}
	private:
		boost::ptr_vector< Triangle > _triangles ;
	};
}

#endif<|MERGE_RESOLUTION|>--- conflicted
+++ resolved
@@ -41,12 +41,8 @@
 
 	/**
 	 * A TriangulatedSurface in SFA modeled as a Triangle soup
-<<<<<<< HEAD
-	 *
-=======
      * @ingroup public_api
 	 * @todo template < size_t N >?
->>>>>>> f91495a6
 	 * @todo do better than a "triangle soup" or add topological view?
 	 *
 	 * @warning CGAL::Triangulation_3 contains tetrahedron
