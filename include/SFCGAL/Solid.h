--- conflicted
+++ resolved
@@ -40,14 +40,8 @@
 	 * @ingroup public_api
 	 * @note A shell is supposed to be close.
 	 * @warning GM_Solid, from ISO 19107 is defined in CityGML, but not in SFA. Without Solid concept,
-<<<<<<< HEAD
-	 * Volume concept is missing.
-	 *
-	 * @todo unittest
-=======
 	 * @note Volum concept is missing.
 	 * @todo template < size_t N >?
->>>>>>> f91495a6
 	 */
 	class SFCGAL_API Solid : public Geometry {
 	public:
