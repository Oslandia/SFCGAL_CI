--- conflicted
+++ resolved
@@ -4,44 +4,43 @@
 #include <string>
 #include <boost/format.hpp>
 
-<<<<<<< HEAD
-#include <boost/iostreams/concepts.hpp>
-#include <boost/iostreams/stream.hpp>
-
-namespace SFCGAL
-{
-	class LogSink {
-	public:
-		typedef char                       char_type;
-		typedef boost::iostreams::sink_tag category;
+// #include <boost/iostreams/concepts.hpp>
+// #include <boost/iostreams/stream.hpp>
+
+// namespace SFCGAL
+// {
+// 	class LogSink {
+// 	public:
+// 		typedef char                       char_type;
+// 		typedef boost::iostreams::sink_tag category;
 		
-		LogSink( std::ostream& str );		
-
-		std::streamsize write(const char* s, std::streamsize n);
-		void autoflush( bool state );
-		void flush();
+// 		LogSink( std::ostream& str );		
+
+// 		std::streamsize write(const char* s, std::streamsize n);
+// 		void autoflush( bool state );
+// 		void flush();
 		
-		std::string& buffer();
-
-	private:
-		std::ostream& str_;
-		std::string buffer_;
-		bool autoflush_;
-	};
-
-
-	/// Log class declaration
-	typedef boost::iostreams::stream<LogSink> Log;
+// 		std::string& buffer();
+
+// 	private:
+// 		std::ostream& str_;
+// 		std::string buffer_;
+// 		bool autoflush_;
+// 	};
+
+
+// 	/// Log class declaration
+// 	typedef boost::iostreams::stream<LogSink> Log;
 	
-	///
-	/// Log singleton class
-	class Logger
-	{
-	public:
-		static Log& get();
-	};
-}
-=======
+// 	///
+// 	/// Log singleton class
+// 	class Logger
+// 	{
+// 	public:
+// 		static Log& get();
+// 	};
+// }
+
 /**
  *
  * Helper method to log debug message
@@ -194,12 +193,6 @@
 
 }//SFCGAL
 
-
-
-
-
->>>>>>> 8b1d121d
-
 #define SFCGAL_LOG( level, msg ) do { SFCGAL::Logger::get() << "[" << (level) << " " << __FILE__ << ":" << __LINE__ << "] " << msg << std::endl; } while (0)
 
 #ifndef NDEBUG
