/**
 *   SFCGAL
 *
 *   Copyright (C) 2012-2013 Oslandia <infos@oslandia.com>
 *   Copyright (C) 2012-2013 IGN (http://www.ign.fr)
 *
 *   This program is free software: you can redistribute it and/or modify
 *   it under the terms of the GNU General Public License as published by
 *   the Free Software Foundation, either version 3 of the License, or
 *   (at your option) any later version.
 *
 *   This program is distributed in the hope that it will be useful,
 *   but WITHOUT ANY WARRANTY; without even the implied warranty of
 *   MERCHANTABILITY or FITNESS FOR A PARTICULAR PURPOSE.  See the
 *   GNU General Public License for more details.
 *
 *   You should have received a copy of the GNU General Public License
 *   along with this program.  If not, see <http://www.gnu.org/licenses/>.
 *
 */
#ifndef SFCGAL_INTERSECTION_ALGORITHM
#define SFCGAL_INTERSECTION_ALGORITHM

#include <SFCGAL/config.h>

#include <memory>

namespace SFCGAL {
class Geometry;
template <int Dim> class GeometrySet;
template <int Dim> class PrimitiveHandle;

<<<<<<< HEAD
	namespace algorithm {
		/*
		 * Intersection on 2D geometries.
		 */
		SFCGAL_API std::auto_ptr<Geometry> intersection( const Geometry& ga, const Geometry& gb );

		/*
		 * Intersection on 3D geometries. Assume z = 0 if needed
		 */
		SFCGAL_API std::auto_ptr<Geometry> intersection3D( const Geometry& ga, const Geometry& gb );

		template <int Dim>
		SFCGAL_API void intersection( const GeometrySet<Dim>& a, const GeometrySet<Dim>& b, GeometrySet<Dim>& );
		
		}
=======
namespace algorithm {
	/*
	 * Intersection on 2D geometries.
	 */
	std::auto_ptr<Geometry> intersection( const Geometry& ga, const Geometry& gb );
	
	/*
	 * Intersection on 3D geometries. Assume z = 0 if needed
	 */
	std::auto_ptr<Geometry> intersection3D( const Geometry& ga, const Geometry& gb );
	
	template <int Dim>
	void intersection( const GeometrySet<Dim>& a, const GeometrySet<Dim>& b, GeometrySet<Dim>& );

	template <int Dim>
	void intersection( const PrimitiveHandle<Dim>& a, const PrimitiveHandle<Dim>& b, GeometrySet<Dim>& );
    }
>>>>>>> 2d622ee7
}

#endif<|MERGE_RESOLUTION|>--- conflicted
+++ resolved
@@ -30,33 +30,16 @@
 template <int Dim> class GeometrySet;
 template <int Dim> class PrimitiveHandle;
 
-<<<<<<< HEAD
-	namespace algorithm {
-		/*
-		 * Intersection on 2D geometries.
-		 */
-		SFCGAL_API std::auto_ptr<Geometry> intersection( const Geometry& ga, const Geometry& gb );
-
-		/*
-		 * Intersection on 3D geometries. Assume z = 0 if needed
-		 */
-		SFCGAL_API std::auto_ptr<Geometry> intersection3D( const Geometry& ga, const Geometry& gb );
-
-		template <int Dim>
-		SFCGAL_API void intersection( const GeometrySet<Dim>& a, const GeometrySet<Dim>& b, GeometrySet<Dim>& );
-		
-		}
-=======
 namespace algorithm {
 	/*
 	 * Intersection on 2D geometries.
 	 */
-	std::auto_ptr<Geometry> intersection( const Geometry& ga, const Geometry& gb );
+	SFCGAL_API std::auto_ptr<Geometry> intersection( const Geometry& ga, const Geometry& gb );
 	
 	/*
 	 * Intersection on 3D geometries. Assume z = 0 if needed
 	 */
-	std::auto_ptr<Geometry> intersection3D( const Geometry& ga, const Geometry& gb );
+	SFCGAL_API std::auto_ptr<Geometry> intersection3D( const Geometry& ga, const Geometry& gb );
 	
 	template <int Dim>
 	void intersection( const GeometrySet<Dim>& a, const GeometrySet<Dim>& b, GeometrySet<Dim>& );
@@ -64,7 +47,6 @@
 	template <int Dim>
 	void intersection( const PrimitiveHandle<Dim>& a, const PrimitiveHandle<Dim>& b, GeometrySet<Dim>& );
     }
->>>>>>> 2d622ee7
 }
 
 #endif