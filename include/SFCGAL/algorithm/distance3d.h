/**
 *   SFCGAL
 *
 *   Copyright (C) 2012-2013 Oslandia <infos@oslandia.com>
 *   Copyright (C) 2012-2013 IGN (http://www.ign.fr)
 *
 *   This program is free software: you can redistribute it and/or modify
 *   it under the terms of the GNU General Public License as published by
 *   the Free Software Foundation, either version 3 of the License, or
 *   (at your option) any later version.
 *
 *   This program is distributed in the hope that it will be useful,
 *   but WITHOUT ANY WARRANTY; without even the implied warranty of
 *   MERCHANTABILITY or FITNESS FOR A PARTICULAR PURPOSE.  See the
 *   GNU General Public License for more details.
 *
 *   You should have received a copy of the GNU General Public License
 *   along with this program.  If not, see <http://www.gnu.org/licenses/>.
 *
 */
#ifndef _SFCGAL_ALGORITHM_DISTANCE3D_H_
#define _SFCGAL_ALGORITHM_DISTANCE3D_H_

#include <SFCGAL/config.h>

#include <SFCGAL/Geometry.h>

namespace SFCGAL {
namespace algorithm {
	struct NoValidityCheck;

	/**
<<<<<<< HEAD
	 * dispatch distance between two Geometries
     * @ingroup public_api
=======
	 * Compute distance between two 3D Geometries
	 * @ingroup public_api
	 * @pre gA is a valid geometry
	 * @pre gB is a valid geometry
>>>>>>> 18fc2d85
	 */
	SFCGAL_API double distance3D( const Geometry & gA, const Geometry& gB ) ;

	/**
	 * Compute distance between two 3D Geometries
	 * @ingroup detail
	 * @pre gA is a valid geometry
	 * @pre gB is a valid geometry
	 * @warning No actual validity check is done
	 */
	SFCGAL_API double distance3D( const Geometry & gA, const Geometry& gB, NoValidityCheck ) ;

	/**
	 * dispatch distance from Point to Geometry
	 * @ingroup detail
	 */
	SFCGAL_API double distancePointGeometry3D( const Point & gA, const Geometry& gB ) ;
	/**
	 * distance between two Points
	 * @ingroup detail
	 */
	SFCGAL_API double distancePointPoint3D( const Point & gA, const Point& gB ) ;
	/**
	 * distance between a Point and a LineString
	 * @ingroup detail
	 */
	SFCGAL_API double distancePointLineString3D( const Point & gA, const LineString& gB ) ;
	/**
	 * distance between a Point and a Triangle
	 * @ingroup detail
	 */
	SFCGAL_API double distancePointTriangle3D( const Point & gA, const Triangle& gB ) ;
	/**
	 * distance between a Point and a Triangle
	 * @ingroup detail
	 */
	SFCGAL_API double distancePointPolygon3D( const Point & gA, const Polygon& gB ) ;
	/**
	 * distance between a Point and a Solid
	 * @ingroup detail
	 */
	SFCGAL_API double distancePointSolid3D( const Point & gA, const Solid& gB ) ;


	/**
	 * dispatch distance between a LineString and a Geometry
	 * @ingroup detail
	 */
	SFCGAL_API double distanceLineStringGeometry3D( const LineString & gA, const Geometry& gB ) ;
	/**
	 * distance between two LineStrings
	 * @ingroup detail
	 */
	SFCGAL_API double distanceLineStringLineString3D( const LineString & gA, const LineString& gB ) ;
	/**
	 * distance between a LineString and a Triangle
	 * @ingroup detail
	 */
	SFCGAL_API double distanceLineStringTriangle3D( const LineString & gA, const Triangle& gB ) ;
	/**
	 * distance between a LineString and a Polygon
	 * @todo same method than distancePointPolygon3D (unify if triangulate is available)
	 * @ingroup detail
	 */
	SFCGAL_API double distanceLineStringPolygon3D( const LineString & gA, const Polygon & gB ) ;
	/**
	 * distance between a LineString and a Solid
	 * @ingroup detail
	 */
	SFCGAL_API double distanceLineStringSolid3D( const LineString & gA, const Solid & gB ) ;

	/**
	 * dispatch distance between a Triangle and a Geometry
	 * @ingroup detail
	 */
	SFCGAL_API double distanceTriangleGeometry3D( const Triangle & gA, const Geometry& gB ) ;
	/**
	 * distance between a Triangle and a Solid
	 * @ingroup detail
	 */
	SFCGAL_API double distanceTriangleSolid3D( const Triangle & gA, const Solid& gB ) ;



	/**
	 * dispatch distance between a Polygon and a Geometry
	 * @ingroup detail
	 */
	SFCGAL_API double distancePolygonGeometry3D( const Polygon & gA, const Geometry& gB ) ;


	/**
	 * dispatch distance between a Solid and a Geometry
	 * @ingroup detail
	 */
	SFCGAL_API double distanceSolidGeometry3D( const Solid & gA, const Geometry& gB ) ;
	/**
	 * distance between two Solids
	 * @ingroup detail
	 */
	SFCGAL_API double distanceSolidSolid3D( const Solid & gA, const Solid& gB ) ;


	/**
	 * dispatch distance from a collection of geometry (gA) to a Geometry (gB)
	 * @ingroup detail
	 */
	SFCGAL_API double distanceGeometryCollectionToGeometry3D( const Geometry & gA, const Geometry& gB ) ;

	/**
	 * @ingroup detail
	 */
	SFCGAL_API double distancePointSegment3D( const Point & p, const Point & a, const Point & b ) ;
	/**
	 * @ingroup detail
	 */
	SFCGAL_API double distancePointTriangle3D( const Point & p, const Point& a, const Point& b, const Point& c ) ;
	/**
	 * @ingroup detail
	 */
	SFCGAL_API double distanceSegmentSegment3D( const Point & a, const Point & b, const Point & c, const Point & d );
	/**
	 * @ingroup detail
	 */
	SFCGAL_API double distanceSegmentTriangle3D(
		const Point & sA, const Point & sB,
		const Point & tA, const Point & tB, const Point & tC
	);
	/**
	 * distance between two Triangles
	 * @ingroup detail
	 */
	SFCGAL_API double distanceTriangleTriangle3D( const Triangle & gA, const Triangle& gB ) ;



}//namespace algorithm
}//namespace SFCGAL

#endif<|MERGE_RESOLUTION|>--- conflicted
+++ resolved
@@ -30,15 +30,10 @@
 	struct NoValidityCheck;
 
 	/**
-<<<<<<< HEAD
-	 * dispatch distance between two Geometries
-     * @ingroup public_api
-=======
 	 * Compute distance between two 3D Geometries
 	 * @ingroup public_api
 	 * @pre gA is a valid geometry
 	 * @pre gB is a valid geometry
->>>>>>> 18fc2d85
 	 */
 	SFCGAL_API double distance3D( const Geometry & gA, const Geometry& gB ) ;
 
